--- conflicted
+++ resolved
@@ -50,12 +50,8 @@
 For example, you can produce something that looks like this:
 ![command groups](docs/images/command_groups.png)
 
-<<<<<<< HEAD
-To do this, set `click.rich_click.COMMAND_GROUPS`.
-=======
-- To do this with options (flags), set `rich_click.core.OPTION_GROUPS`.
-- To do this with subcommands (groups), set `rich_click.core.COMMAND_GROUPS`.
->>>>>>> 017d4a76
+- To do this with options (flags), set `click.rich_click.OPTION_GROUPS`.
+- To do this with subcommands (groups), set `click.rich_click.COMMAND_GROUPS`.
 
 ### Options
 
