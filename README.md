--- conflicted
+++ resolved
@@ -31,43 +31,7 @@
 
 ## Usage
 
-<<<<<<< HEAD
 To use `rich-click`, import it instead of `click` but under the same namespace:
-=======
-There are two main ways to set up `rich-click` formatting for your tool:
-monkey patching or declarative.
-Which you choose will depend on your use-case and your personal disposition!
-
-Note that the intention is to maintain most / all of the normal click functionality and arguments.
-If you spot something that is missing once you start using the plugin, please
-create an issue about it.
-
-### The path of least typing
-
-Monkey patching is [probably bad](https://en.wikipedia.org/wiki/Monkey_patch#Pitfalls)
-and you should only use this method if you are a Responsible Developer.
-It's also good if you're lazy, as it requires very little typing.
-
-Assuming that you're already using click, you only need to add a few lines:
-
-```python
-import rich_click
-click.Command.format_help = rich_click.rich_format_help
-click.Group.format_help = rich_click.rich_format_help
-click.ClickException.show = rich_click.rich_format_error
-click.UsageError.show = rich_click.rich_format_error
-```
-
-This _overwrites_ the default `click` methods with those from the `rich-click` package.
-As such, no other changes are needed - just continue to use `click` as you would
-normally and it will use these custom methods to print your help output.
-
-### The good and proper way
-
-If using monkey-patching in your project makes your palms sweaty and your pulse race,
-then you'll be pleased to know that you can also use `rich-click` in a nicely
-declarative and verbose manner:
->>>>>>> 2561050d
 
 ```python
 import rich_click as click
